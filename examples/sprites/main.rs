//! Demonstrates how to load and render sprites.
//!
//! Sprites are from <https://opengameart.org/content/bat-32x32>.

extern crate amethyst;
extern crate amethyst_animation;
#[macro_use]
extern crate log;
extern crate ron;
extern crate serde;
#[macro_use]
extern crate serde_derive;

mod animation;
mod png_loader;
mod sprite;
mod sprite_sheet_loader;

use amethyst::animation::{
    get_animation_set, AnimationBundle, AnimationCommand, AnimationControl, ControlState,
    EndControl,
};
use amethyst::assets::{AssetStorage, Loader};
use amethyst::core::cgmath::{Matrix4, Point3, Transform as CgTransform, Vector3};
use amethyst::core::transform::{GlobalTransform, Transform, TransformBundle};
use amethyst::ecs::prelude::Entity;
use amethyst::input::InputBundle;
use amethyst::prelude::*;
use amethyst::renderer::{
<<<<<<< HEAD
    Camera, ColorMask, DrawFlat, Material, MaterialDefaults, MaterialTextureSet, Mesh, PosTex,
    Projection, ScreenDimensions, ALPHA,
=======
    Camera, ColorMask, DisplayConfig, DrawSprite, Event, MaterialTextureSet, Pipeline, Projection,
    RenderBundle, ScreenDimensions, SpriteRender, SpriteSheet, SpriteSheetHandle, SpriteSheetSet,
    Stage, VirtualKeyCode, ALPHA,
>>>>>>> 44c87a51
};
use amethyst::ui::UiBundle;
use std::time::Duration;

use sprite::SpriteSheetDefinition;

#[derive(Debug, Default)]
struct Example {
    /// The bat entities.
    entities: Vec<Entity>,
}

impl<'a, 'b> SimpleState<'a, 'b> for Example {
    fn on_start(&mut self, data: StateData<GameData>) {
        let StateData { world, .. } = data;

        initialise_camera(world);

        let (sprite_sheet_handle, sprite_sheet_index, sprite_count, sprite_w, sprite_h) =
            load_sprite_sheet(world);

        // Calculate offset to centre all sprites
        //
        // The X offset needs to be multiplied because we are drawing the sprites across the window;
        // we don't need to multiply the Y offset because we are only drawing the sprites in 1 row.
        let sprite_offset_x = sprite_count as f32 * sprite_w / 2.;
        let sprite_offset_y = sprite_h;

        let (width, height) = {
            let dim = world.read_resource::<ScreenDimensions>();
            (dim.width(), dim.height())
        };
        // This `Transform` moves the sprites to the middle of the window
        let mut common_transform = Transform::default();
        common_transform.translation = Vector3::new(
            width / 2. - sprite_offset_x,
            height / 2. - sprite_offset_y,
            0.,
        );

        self.draw_sprites_regular(
            world,
            &common_transform,
            sprite_sheet_handle.clone(),
            sprite_count,
            sprite_w,
        );
        self.draw_sprites_flipped(
            world,
            &common_transform,
            sprite_sheet_handle.clone(),
            sprite_count,
            sprite_w,
            sprite_h,
        );
        self.draw_sprites_animated(
            world,
            &common_transform,
            sprite_sheet_handle,
            sprite_sheet_index,
            sprite_count,
            sprite_w,
            sprite_h,
        );
    }

    fn handle_event(&mut self, _: StateData<GameData>, event: Event) -> Trans<GameData<'a, 'b>> {
        if is_close_requested(&event) || is_key_down(&event, VirtualKeyCode::Escape) {
            Trans::Quit
        } else {
            Trans::None
        }
    }

    fn update(&mut self, data: StateData<GameData>) -> Trans<GameData<'a, 'b>> {
        data.data.update(&data.world);
        Trans::None
    }
}

impl Example {
    fn draw_sprites_regular(
        &mut self,
        world: &mut World,
        common_transform: &Transform,
        sprite_sheet_handle: SpriteSheetHandle,
        sprite_count: usize,
        sprite_w: f32,
    ) {
        // Create an entity per sprite.
        for i in 0..sprite_count {
            let mut sprite_transform = Transform::default();
            sprite_transform.translation = Vector3::new(i as f32 * sprite_w, 0., 0.);

            // This combines multiple `Transform`ations.
            // You need to `use amethyst::core::cgmath::Transform`;

            CgTransform::<Point3<f32>>::concat_self(&mut sprite_transform, &common_transform);

            let sprite_render = SpriteRender {
                sprite_sheet: sprite_sheet_handle.clone(),
                sprite_number: i % sprite_count,
                flip_horizontal: false,
                flip_vertical: false,
            };

            debug!("sprite_render: `{:?}`", sprite_render);

            let entity = world
                .create_entity()
                // Render info of the default sprite
                .with(sprite_render)
                // Shift sprite to some part of the window
                .with(sprite_transform)
                // Used by the engine to compute and store the rendered position.
                .with(GlobalTransform::default())
                .build();

            // Store the entity
            self.entities.push(entity);
        }
    }

    fn draw_sprites_flipped(
        &mut self,
        world: &mut World,
        common_transform: &Transform,
        sprite_sheet_handle: SpriteSheetHandle,
        sprite_count: usize,
        sprite_w: f32,
        sprite_h: f32,
    ) {
        // Create an entity per sprite.
        for i in 0..sprite_count {
            let mut sprite_transform = Transform::default();
            sprite_transform.translation = Vector3::new(i as f32 * sprite_w, sprite_h * 1.25, 0.);

            CgTransform::<Point3<f32>>::concat_self(&mut sprite_transform, &common_transform);

            let sprite_render = SpriteRender {
                sprite_sheet: sprite_sheet_handle.clone(),
                sprite_number: i % sprite_count,
                flip_horizontal: (i % 2) & 1 == 1,
                flip_vertical: ((i >> 1) % 2) & 1 == 1,
            };

            debug!("sprite_render: `{:?}`", sprite_render);

            let entity = world
                .create_entity()
                // Render info of the default sprite
                .with(sprite_render)
                // Shift sprite to some part of the window
                .with(sprite_transform)
                // Used by the engine to compute and store the rendered position.
                .with(GlobalTransform::default())
                .build();

            // Store the entity
            self.entities.push(entity);
        }
    }

    fn draw_sprites_animated(
        &mut self,
        world: &mut World,
        common_transform: &Transform,
        sprite_sheet_handle: SpriteSheetHandle,
        sprite_sheet_index: u64,
        sprite_count: usize,
        sprite_w: f32,
        sprite_h: f32,
    ) {
        // Load animations
        let grey_bat_animation = animation::grey_bat(world, sprite_sheet_index);
        let brown_bat_animation = animation::brown_bat(world, sprite_sheet_index);

        // Create an entity per sprite.
        for i in 0..sprite_count {
            let mut sprite_transform = Transform::default();
            sprite_transform.translation = Vector3::new(i as f32 * sprite_w, sprite_h * 2.5, 0.);

            CgTransform::<Point3<f32>>::concat_self(&mut sprite_transform, &common_transform);

            let sprite_render = SpriteRender {
                sprite_sheet: sprite_sheet_handle.clone(),
                sprite_number: i % sprite_count,
                flip_horizontal: i >= (sprite_count >> 1),
                flip_vertical: false,
            };

            debug!("sprite_render: `{:?}`", sprite_render);

            let entity = world
                .create_entity()
                // Render info of the default sprite
                .with(sprite_render)
                // Shift sprite to some part of the window
                .with(sprite_transform)
                // Used by the engine to compute and store the rendered position.
                .with(GlobalTransform::default())
                .build();

            // Add the animation
            let animation = if i < (sprite_count >> 1) {
                grey_bat_animation.clone()
            } else {
                brown_bat_animation.clone()
            };

            let mut animation_control_set_storage = world.write_storage();
            let animation_set =
                get_animation_set::<u32, SpriteRender>(&mut animation_control_set_storage, entity)
                    .unwrap();

            let animation_id = 0;

            // Offset the animation:
            let animation_control = AnimationControl::new(
                animation,
                EndControl::Loop(None),
                // Offset from beginning
                ControlState::Deferred(Duration::from_millis(i as u64 * 200)),
                AnimationCommand::Start,
                1., // Rate at which the animation plays
            );
            animation_set.insert(animation_id, animation_control);

            // Store the entity
            self.entities.push(entity);
        }
    }
<<<<<<< HEAD
=======
}

/// Loads and returns a handle to a sprite sheet.
///
/// The sprite sheet consists of two parts:
///
/// * texture: the pixel data
/// * `SpriteSheet`: the layout information of the sprites on the image
fn load_sprite_sheet(world: &mut World) -> (SpriteSheetHandle, u64, usize, f32, f32) {
    let sprite_sheet_index = 0;

    // Store texture in the world's `MaterialTextureSet` resource (singleton hash map)
    // This is used by the `DrawSprite` pass to look up the texture from the `SpriteSheet`
    let texture = png_loader::load("texture/bat.32x32.png", world);
    world
        .write_resource::<MaterialTextureSet>()
        .insert(sprite_sheet_index, texture);

    let sprite_w = 32.;
    let sprite_h = 32.;
    let sprite_sheet_definition = SpriteSheetDefinition::new(sprite_w, sprite_h, 2, 6, false);

    let sprite_sheet = sprite_sheet_loader::load(sprite_sheet_index, &sprite_sheet_definition);
    let sprite_count = sprite_sheet.sprites.len();

    let sprite_sheet_handle = {
        let loader = world.read_resource::<Loader>();
        loader.load_from_data(
            sprite_sheet,
            (),
            &world.read_resource::<AssetStorage<SpriteSheet>>(),
        )
    };

    // Store a reference to the sprite sheet, necessary for sprite render animation
    world
        .write_resource::<SpriteSheetSet>()
        .insert(sprite_sheet_index, sprite_sheet_handle.clone());

    (
        sprite_sheet_handle,
        sprite_sheet_index,
        sprite_count,
        sprite_w,
        sprite_h,
    )
>>>>>>> 44c87a51
}

/// This method initialises a camera which will view our sprite.
fn initialise_camera(world: &mut World) -> Entity {
    let (width, height) = {
        let dim = world.read_resource::<ScreenDimensions>();
        (dim.width(), dim.height())
    };
    world
        .create_entity()
        .with(Camera::from(Projection::orthographic(
            0.0, width, height, 0.0,
        ))).with(GlobalTransform(Matrix4::from_translation(
            Vector3::new(0.0, 0.0, 1.0).into(),
        ))).build()
}

fn main() -> amethyst::Result<()> {
    amethyst::start_logger(Default::default());

    let display_config = DisplayConfig::load(format!(
        "{}/examples/sprites/resources/display_config.ron",
        env!("CARGO_MANIFEST_DIR")
    ));

    let pipe = Pipeline::build().with_stage(
        Stage::with_backbuffer()
            .clear_target([0., 0., 0., 1.], 1.)
            .with_pass(DrawSprite::new().with_transparency(ColorMask::all(), ALPHA, None)),
    );

    let assets_directory = format!("{}/examples/assets/", env!("CARGO_MANIFEST_DIR"));

    let game_data = GameDataBuilder::default()
        .with_bundle(AnimationBundle::<u32, SpriteRender>::new(
            "animation_control_system",
            "sampler_interpolation_system",
        ))?
        .with_bundle(
            // Handles transformations of textures
            TransformBundle::new()
                .with_dep(&["animation_control_system", "sampler_interpolation_system"]),
        )?
        // RenderBundle gives us a window
        .with_bundle(RenderBundle::new(pipe, Some(display_config)).with_sprite_sheet_processor())?
        // UiBundle relies on this as some Ui objects take input
        .with_bundle(InputBundle::<String, String>::new())?
        // Draws textures
        .with_bundle(UiBundle::<String, String>::new())?;
    let mut game = Application::new(assets_directory, Example::default(), game_data)?;
    game.run();

    Ok(())
}<|MERGE_RESOLUTION|>--- conflicted
+++ resolved
@@ -27,14 +27,9 @@
 use amethyst::input::InputBundle;
 use amethyst::prelude::*;
 use amethyst::renderer::{
-<<<<<<< HEAD
-    Camera, ColorMask, DrawFlat, Material, MaterialDefaults, MaterialTextureSet, Mesh, PosTex,
-    Projection, ScreenDimensions, ALPHA,
-=======
-    Camera, ColorMask, DisplayConfig, DrawSprite, Event, MaterialTextureSet, Pipeline, Projection,
+    Camera, ColorMask, DisplayConfig, DrawSprite, MaterialTextureSet, Pipeline, Projection,
     RenderBundle, ScreenDimensions, SpriteRender, SpriteSheet, SpriteSheetHandle, SpriteSheetSet,
-    Stage, VirtualKeyCode, ALPHA,
->>>>>>> 44c87a51
+    Stage, ALPHA,
 };
 use amethyst::ui::UiBundle;
 use std::time::Duration;
@@ -267,8 +262,6 @@
             self.entities.push(entity);
         }
     }
-<<<<<<< HEAD
-=======
 }
 
 /// Loads and returns a handle to a sprite sheet.
@@ -315,7 +308,6 @@
         sprite_w,
         sprite_h,
     )
->>>>>>> 44c87a51
 }
 
 /// This method initialises a camera which will view our sprite.
